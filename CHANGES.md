--- conflicted
+++ resolved
@@ -1,12 +1,10 @@
-<<<<<<< HEAD
 # Changes since latest release
-=======
+
 # Changes in 0.9.2
 
 -   Update dependencies to get security fixes
 
 -   Avoid using deprecated fucntion mount_spawn
->>>>>>> edbc94a8
 
 # Changes in 0.9.1
 
