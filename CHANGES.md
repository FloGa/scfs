<<<<<<< HEAD
# Changes since latest release

-   Give proper binary names to sub commands

-   Add cli integration tests

-   Update edition
=======
# Changes in 0.10.5

-   Update dependencies for security fixes
>>>>>>> 6601060c

# Changes in 0.10.4

-   Update dependencies for security fixes

-   Fix runners configuration

-   Remove MacOS runner due to problems

# Changes in 0.10.3

-   Update dependencies for security fixes

# Changes in 0.10.2

-   Update dependencies for security fixes

# Changes in 0.10.1

-   Upgrade fuser to get rid of abandoned users dep

-   Update dependencies

# Changes in 0.10.0

-   Upgrade to clap4

-   Rework and simplify Cli

    We now use the clap derive module to simplify the Cli. Also, split and
    cat are now proper subcommands. Having them introduced as a non-optional
    flag before was a poor decision.

-   Update dependencies

# Changes in 0.9.2

-   Update dependencies to get security fixes

-   Avoid using deprecated fucntion mount_spawn

# Changes in 0.9.1

Update dependencies to fix security issues. Furthermore:

-   Replace dependency fuse with newer fuser

    `fuser` (https://github.com/cberner/fuser) is a more maintained and
    up-to-date fork of `fuse` (https://github.com/zargony/fuse-rs), which
    ensures smoother future development.

-   Use running integer as file handle

    This way, we do not need to rely on the time package to give a pseudo
    unique value.

-   Use running integer as inode

    This way, we do not need to rely on the time package to give a pseudo
    unique value.

-   Remove unused time dependency

# Changes in 0.9.0

-   Check mirror and mountpoint for sanity

    -   Mirror and mountpoint have to exist.

    -   Mirror must not be in a subfolder of mountpoint, to avoid recursive
       mounts. This is also in accordance to EncFS.

-   Run scfs by default to easen rapid development

    Since we build more than just one binary, `cargo run` does not know
    which one to call by default. For this case, there is the key
    "default-run", which tells `cargo run` which binary to use when no
    `--bin` flag is present.

-   Notify main loop when filesystem is dropped

    The filesystem implements the Drop trait now, which makes it possible to
    run a function when the filesystem is unmouted in a way other than by
    terminating the main loop (most prominently by using `umount` directly).

    The previous situation was, when the filesystem was unmounted via
    `umount`, then the main loop would hang infinitely, because there was no
    way to notify the main loop. Now we send a quit signal when the
    filesystem is dropped, so the main loop can exit normally.

-   Canonicalize paths

    Using absolute paths is necessary for a daemon, since a daemon usually
    changes its working directory to "/" so as to not lock a directory.

-   Add daemon flag which puts program in background

    The daemonizing is done after the filesystem has been created, to let
    the initialization happen in foreground. This minimizes the time the
    daemon is running but the filesystem is not mounted yet.

-   Add flag to create mountpoint directory

    The mirror will intentionally *not* be created, since the mount is
    readonly and a missing mirror directory is most likely a typo from the
    user.

-   Add converter for symbolic quantities

    This converter will be used to calculate the blocksize for a SplitFS
    mount. The size can now be given as an integer or optionally with a
    quantifier like "K", "M", "G", and "T", each one multiplying the base
    with 1024.

# Changes in 0.8.0

-   Implement readlink

-   Correctly handle symlinks

-   Replace each metadata with symlink_metadata

    Symlinks should be presented as-is, so it should never be necessary to
    traverse them.

-   Silently ignore unsupported filetypes

-   Add convenience wrappers for catfs and splitfs

    With these wrappers, it is possible to mount the respective filesystem
    without explicitly specifying the mode parameter.

# Changes in 0.7.0

-   Make blocksize customizable

    It is now possible to use a custom blocksize in SplitFS. For example, to
    use 1MB chunks instead of the default size of 2MB, you would go with:

        scfs --mode=split --blocksize=1048576 <base directory> <mount point>

    Where 1048576 is 1024 * 1024, so one megabyte in bytes.

-   Short circuit when reading a size of 0

-   Do not materialize vector after each chunk

    This step was highly unnecessary anyway and it needlessly consumed time
    and memory. An Iterator can be flattened in the same way, but without
    the penalty that comes with materializing.

-   Do not calculate size of last chunk to read

    By simply reading `blocksize` bytes and only taking `size` before
    materializing, we can save a lot of possible mis-calculation regarding
    the last chunk.

    We make use of two properties here:

    -   Reading after EOF is a no-op, so using a higher number on the
        reading operation does not hurt.

    -   The reading operations take only place once we materialize the byte
        array. So even if we issue to read much more bytes than necessary on
        the last chunk, it will not hurt, since we only `take` the correct
        number of bytes on materializing.

-   Fix off-by-one error

-   Correctly handle empty files

    Create at least one chunk, even if it is empty. This way, we can
    differentiate between an empty file and an empty directory.

-   Add test suites to modules

    With automated tests we now can effectively check if new features work
    as intended and that they do not break existing code.

# Changes in 0.6.1

-   Fix misleading part in the README
    
    The misleading part in the README said, that most cloud storage
    providers do not support the upload of a single file. This is of course
    rubbish. What I meant to say was, that they do not support the
    concurrent upload of a single file, as in chunked upload.
    
    This part is fixed now.

-   Update README to reflect CatFS precondition
    
    CatFS will now refuse to mount a directory that was not generated by
    SplitFS prior. The README didn't reflect this breaking change.
    
    This part is fixed now.

# Changes in 0.6.0

-   Remove thread limit
    
    I no longer enforce a thread limit via a thread pool. If you want to
    fire up a thousand threads, then go ahead.

-   Use Option in metadata converter
    
    Using an Option is a more natural way of expressing the intention. If I
    give a ino, use it, if I don't then do something to generate one. At the
    moment that means to take the ino of the existing file in SplitFS or use
    the current timestamp in CatFS.
    
    The Option object is preferred over conventions like using a special
    value such as 0.

-   Use constants for special inos
    
    By using named constants it will be easier to understand what the
    numbers really mean.

-   Calculate additional offset instead of hardcode
    
    If virtual entries like . and .. are added to the directory list, the
    offset needs to be adjusted accordingly. To provide a scalable solution,
    calculate this additional offset instead of just hardcode a specific
    number.

-   Make virtual offset code more readable
    
    To explicitly show when the offset has to be adjusted, I added another,
    yet redundant, conditional block. It is not strictly necessary but it
    makes it possible of adding more such virtual rules in the future
    without adjusting existing code.

-   Add Config struct
    
    This struct will contain possible changeable configuration parameters in
    the future. For now it is empty.

-   Use clap to parse cli arguments

-   Add file name to database
    
    To provide more efficient queries, use the file name in addition to the
    complete path in the database.

-   Use file name in query
    
    By using the file name in the SELECT query instead of iterating over all
    items, the lookups are handled in a much shorter time. This way, even
    directories with a huge amount of files can be listed in reasonable
    time.

-   Create index on parent_ino and file_name
    
    This results in faster queries in lookups.

-   Short circuit readdir
    
    When the readdir buffer is full, the iteration can be suspended. It will
    be resumed by the next filesystem call with the appropriate offset.
    
    This results in a performance boost by not needlessly iterating over
    entries that will be ignored anyway.

-   Remove DISTINCT from SELECT statement
    
    DISTINCT is not necessary in this case and only increases the time
    needed to complete the query.

-   Let FileInfo derive from Default
    
    This way it is possible to easily create a default instance with default
    values for each member.

-   Use converters for correct DB representation
    
    By going the extra mile via the FileInfo-FileInfoRow converter, the
    correct representation of the members in the database can be ensured,
    even with more complex conversion methods, like encoding with JSON or
    the like.

-   Use u8 Vector to represent paths in the db
    
    The conversion to String is lossy and can result in problems with
    special characters that can not be correctly represented. By using a
    byte Vector the paths can be stored raw, without any encoding.

# Changes in 0.5.0

-   Use timestamp as filehandle key
    
    This is an addition to commit 9468cdd884c631e450d6fdaa506e59f1bd2a77e3.
    The described race condition is now also fixed in CatFS.

-   Add threadpool as dependency

-   Cache filenames instead of file handles
    
    By opening the files only when actually called I can avoid race
    conditions that would arise if multiple threads access the same file
    handle.

-   Read files in separate thread
    
    This way, the filesystem is no longer blocked until each portion of a
    file has been read. This also ensures that the kernel may decide to read
    portions of a file in parallel.

-   Include . and .. in directory listing

-   Use timestamp as inode numbers
    
    This way I can save the quite expensive calls to the database for each
    new inode number and hence decreasing the time needed for the initial
    population of the database.

-   Split lib into module files

# Changes in 0.4.0

## Breaking changes

-   From now on, a --mode flag has to be given as first parameter when
    mounting, with either --mode=cat or --mount=split

## Chronologically

-   Add ctrlc as dependency

-   Unmount automatically on SIGINT

-   Use i64 instead of JSON Strings
    
    Converting to JSON is inefficient and prevents proper database
    operations. Using i64 to store a u64 in the database is a way better
    approach. Via the From-trait I can transparently keep using the
    exisiting methods.

-   Use String conversion instead of JSON Strings
    
    Converting OsStrings to Strings is much more efficient than encoding
    them to JSON Strings. Also, JSON Strings in the database prevent proper
    usage of certain database operations, like searching for substrings.

-   Remove serde dependency
    
    Without the need to use JSON Strings, I can get rid of the serde
    dependency.

-   Move populate into SplitFS
    
    Since CatFS will use its own version of populate, it makes sense to put
    the methods to their respective struct implementations.

-   Use termination feature of ctrlc
    
    With this feature enabled, the unmounting will happen not only when a
    SIGINT is caught, but also on SIGTERM.

-   Change return type to Self
    
    This makes it easier to adjust the code for different implementations.

-   Add vdir parameter
    
    This parameter will denote if a directory is just a "virtual directory",
    actually referencing parts of a regular file.

-   Move identical code block to dedicated method

-   Remove offset field from FileHandle
    
    Seeking to a byte position is a neglectable operation, not worth the
    hassle of maintaining an offset field.

-   Implement CatFS
    
    CatFS is the reverse operation to SplitFS. It presents the file parts,
    as displayed by SplitFS as single files again and handles file access to
    the parts transparently.

-   Add mount flag to use CatFS or SplitFS
    
    When mounting a directory, the user now has to give a mode flag.
    
    If the want to use SplitFS, they will need:
    
        scfs --mode=split <base directory> <mount point>
    
    If they want to use CatFS:
    
        scfs --mode=cat <base directory> <mount point>

-   Use timestamp as filehandle key
    
    The previous implementation used the latest created key plus one. This
    leads to a race condition on parallel file access. By using the current
    timestamp in nanoseconds, it is nearly impossible to assign the same key
    to two separate filehandles.

-   Increase TTL to 24 hours
    
    Since the base directory will be mounted read-only and is expected to
    never change during mounting time (at least for now), it is quite
    senseless for such a small timeout like one second.
    
    By increasing it to 24 hours, the kernel might cache lookup and getattr
    results, hence avoiding expensive online checks.

# Changes in 0.3.0

First public release on crates.io. No other changes.

# Changes in 0.2.0

-   Do not include . and .. for now
    
    These two entries are not strictly necessary and at the moment it
    interferes with the offset calculation.

-   Use offset parameter in readdir
    
    If it is not used, directories with many files are not displayed
    correctly.

# Changes in 0.1.0

Initial release, first working prototype of SplitFS.<|MERGE_RESOLUTION|>--- conflicted
+++ resolved
@@ -1,4 +1,3 @@
-<<<<<<< HEAD
 # Changes since latest release
 
 -   Give proper binary names to sub commands
@@ -6,11 +5,10 @@
 -   Add cli integration tests
 
 -   Update edition
-=======
+
 # Changes in 0.10.5
 
 -   Update dependencies for security fixes
->>>>>>> 6601060c
 
 # Changes in 0.10.4
 
