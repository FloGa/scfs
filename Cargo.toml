--- conflicted
+++ resolved
@@ -1,10 +1,6 @@
 [package]
 name = "scfs"
-<<<<<<< HEAD
-version = "0.11.0-SNAPSHOT"
-=======
 version = "0.10.1"
->>>>>>> a00426ce
 authors = ["Florian Gamböck <mail@floga.de>"]
 edition = "2021"
 
