[package]
name = "scfs"
<<<<<<< HEAD
version = "0.11.0-SNAPSHOT"
=======
version = "0.10.3"
>>>>>>> 8d3ab703
authors = ["Florian Gamböck <mail@floga.de>"]
edition = "2021"

description = "A convenient splitting and concatenating filesystem."
repository = "https://github.com/FloGa/scfs"
readme = "README.md"
categories = ["filesystem"]
license = "WTFPL"

default-run = "scfs"

exclude = ["/bump", "/sync_readme_with_doc.bash"]

[dependencies]
clap = { version = "4.3.10", features = ["cargo", "derive"] }
ctrlc = { version = "3.1.3", features = ["termination"] }
daemonize = "0.5.0"
fuser = "0.13.0"
libc = "0.2.62"
rusqlite = "0.29.0"
serde = { version = "1.0", features = ["derive"] }
serde_json = "1.0"

[dev-dependencies]
assert_cmd = "2.0.11"
lazy_static = "1.4.0"
predicates = "3.0.1" # sync with assert_cmd
rand = "0.8"
tempfile = "3.1.0"<|MERGE_RESOLUTION|>--- conflicted
+++ resolved
@@ -1,10 +1,6 @@
 [package]
 name = "scfs"
-<<<<<<< HEAD
-version = "0.11.0-SNAPSHOT"
-=======
 version = "0.10.3"
->>>>>>> 8d3ab703
 authors = ["Florian Gamböck <mail@floga.de>"]
 edition = "2021"
 
