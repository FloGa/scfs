--- conflicted
+++ resolved
@@ -1,10 +1,6 @@
 [package]
 name = "scfs"
-<<<<<<< HEAD
-version = "0.11.0-SNAPSHOT"
-=======
 version = "0.10.2"
->>>>>>> b2a2e1a8
 authors = ["Florian Gamböck <mail@floga.de>"]
 edition = "2021"
 
